--- conflicted
+++ resolved
@@ -27,13 +27,8 @@
 \end{lemma}
 \begin{proof}
 \begin{enumerate}
-<<<<<<< HEAD
-\item For some real  postive $C_1$: $h(x) \ge f(x) + C_f + C_1 \cdot (g(x) + C_g)$ then \\ $h(x) \ge f(x) + C_1 \cdot g(x)$
-\item For some real  postive $C_2$: $h(x) \le f(x) + C_f + C_2 \cdot (g(x) + C_g)$ then \\ $h(x) \ge f(x) + (C_f + C_2 + C_2 \cdot C_g) \cdot g(x)$ $\qed$
-=======
 \item For some real  postive $C_1$: $h\,(x) \ge f\,(x) + C_f + C_1 \cdot (g\,(x) + C_g)$ then \\ $h(x) \ge f(x) + C_1 \cdot g(x)$
 \item For some real  postive $C_2$: $h\,(x) \le f\,(x) + C_f + C_2 \cdot (g\,(x) + C_g)$ then \\ $h(x) \ge f(x) + (C_f + C_2 + C_2 \cdot C_g) \cdot g(x)$\qed
->>>>>>> f1590d73
 \end{enumerate}
 \end{proof}
 
