--- conflicted
+++ resolved
@@ -1,936 +1,3 @@
 include MiniKanrenCore
 
-<<<<<<< HEAD
-module Stream =
-  struct
-
-    type 'a t = Nil | Cons of 'a * 'a t | Lazy of 'a t Lazy.t
-
-    let from_fun (f: unit -> 'a t) : 'a t = Lazy (Lazy.lazy_from_fun f)
-
-    let nil = Nil
-
-    let cons h t = Cons (h, t)
-
-    let rec is_empty = function
-    | Nil    -> true
-    | Lazy s -> is_empty @@ Lazy.force s
-    | _ -> false
-
-    let rec retrieve ?(n=(-1)) s =
-      if n = 0
-      then [], s
-      else match s with
-           | Nil          -> [], s
-           | Cons (x, xs) -> let xs', s' = retrieve ~n:(n-1) xs in x::xs', s'
-	   | Lazy  z      -> retrieve ~n:n (Lazy.force z)            
-
-    let take ?(n=(-1)) s = fst @@ retrieve ~n:n s
-
-    let hd s = List.hd @@ take ~n:1 s
-    let tl s = snd @@ retrieve ~n:1 s
-
-    let rec mplus fs gs =
-      from_fun (fun () ->
-         match fs with
-         | Nil           -> gs
-         | Cons (hd, tl) -> cons hd (mplus gs tl) 
-	 | Lazy z        -> mplus gs (Lazy.force z)
-      )
-
-    let rec bind xs f =
-      from_fun (fun () ->
-        match xs with
-        | Cons (x, xs) -> mplus (f x) (bind xs f)
-	| Nil          -> nil
-        | Lazy z       -> bind (Lazy.force z) f
-     )
-
-    let rec map f = function
-    | Nil -> Nil
-    | Cons (x, xs) -> Cons (f x, map f xs)
-    | Lazy s -> Lazy (Lazy.lazy_from_fun (fun () -> map f @@ Lazy.force s))
-
-    let rec iter f = function
-    | Nil -> ()
-    | Cons (x, xs) -> f x; iter f xs
-    | Lazy s -> iter f @@ Lazy.force s
-
-  end
-
-let (!!!) = Obj.magic;;
-
-@type 'a logic = Var of GT.int GT.list * GT.int * 'a logic GT.list * GT.int * 'a logic GT.option | Value of 'a with show, html, eq, compare, foldl, foldr, gmap
-
-let logic = {logic with 
-  gcata = (); 
-  plugins = 
-    object 
-      method html    = logic.plugins#html
-      method eq      = logic.plugins#eq
-      method compare = logic.plugins#compare
-      method foldr   = logic.plugins#foldr
-      method foldl   = logic.plugins#foldl
-      method gmap    = logic.plugins#gmap    
-      method show fa x = 
-        GT.transform(logic) 
-           (GT.lift fa) 
-           (object inherit ['a] @logic[show]              
-              method c_Var _ s _ i cs _ _ = 
-                let c =
-		  match cs with 
-		  | [] -> ""
-                  | _  -> Printf.sprintf " %s" (GT.show(GT.list) (fun l -> "=/= " ^ s.GT.f () l) cs)
-		in
-                Printf.sprintf "_.%d%s" i c
-                
-              method c_Value _ _ x = x.GT.fx ()
-            end) 
-           () 
-           x
-    end
-};;
-
-@type 'a unlogic = [`Var of GT.int * 'a logic GT.list | `Value of 'a] with show, html, eq, compare, foldl, foldr (*, gmap*)
-
-let destruct = function
-| Var (_, i, c, _, _) -> `Var (i, c)
-| Value x       -> `Value x
-
-exception Not_a_value 
-
-let (!!) x = Value x
-let inj = (!!)
-
-let prj_k k = function Value x -> x | Var (_, i, c, _, _) -> k i c
-let prj x = prj_k (fun _ -> raise Not_a_value) x
-
-let (!?) = prj
-
-exception Occurs_check
-
-type w = Unboxed of Obj.t | Boxed of int * int * (int -> Obj.t) | Invalid of int
-
-let rec wrap (x : Obj.t) =
-  Obj.(
-    let is_valid_tag =
-      List.fold_left
-      (fun f t tag -> tag <> t && f tag)
-      (fun _ -> true)
-      [lazy_tag   ; closure_tag  ; object_tag  ; infix_tag ;
-       forward_tag; no_scan_tag  ; abstract_tag; custom_tag;
-       final_tag  ; unaligned_tag; out_of_heap_tag
-      ]
-    in
-    let is_unboxed obj =
-      is_int obj ||
-      (fun t -> t = string_tag || t = double_tag) (tag obj)
-    in
-    if is_unboxed x
-    then Unboxed x
-    else
-      let t = tag x in
-      if is_valid_tag t
-      then
-	let f = if t = double_array_tag then !!! double_field else field in
-	Boxed (t, size x, f x)
-      else Invalid t
-    )
-
-let generic_show x =
-  let x = Obj.repr x in
-  let b = Buffer.create 1024 in
-  let rec inner o =
-    match wrap o with
-    | Invalid n             -> Buffer.add_string b (Printf.sprintf "<invalid %d>" n)
-    | Unboxed n when !!!n=0 -> Buffer.add_string b "[]"
-    | Unboxed n             -> Buffer.add_string b (Printf.sprintf "int<%d>" (!!!n))
-    | Boxed (t,l,f) when t=0 && l=1 && (match wrap (f 0) with Unboxed i when !!!i >=10 -> true | _ -> false) ->
-       Printf.bprintf b "var%d" (match wrap (f 0) with Unboxed i -> !!!i | _ -> failwith "shit")
-
-    | Boxed   (t, l, f) ->
-        Buffer.add_string b (Printf.sprintf "boxed %d <" t);
-        for i = 0 to l - 1 do (inner (f i); if i<l-1 then Buffer.add_string b " ") done;
-        Buffer.add_string b ">"
-  in
-  inner x;
-  Buffer.contents b
-
-module Env :
-  sig
-    type t
-
-    val empty          : unit -> t
-    val fresh          : t -> 'a logic * t
-    val var            : t -> 'a logic -> int option
-    val scope          : t -> int
-    val inc_scope      : t -> t
-    val nonlocal_scope : t -> t 
-    val cashed_val     : t -> 'a logic -> (int * 'a logic option) option
-  end = 
-  struct
-    type t = GT.int GT.list * int * int
-
-    let empty () = ([0], 10, 0)
-
-    let scope (_, _, scope) = scope
-    
-    let inc_scope (a, current, scope) = (a, current, scope+1)
-
-    let nonlocal_scope (a, current, _) = (a, current, -1)
-
-    let fresh (a, current, scope) =
-      let v = Var (a, current, [], scope, None) in
-      (!!!v, (a, current+1, scope))
-
-    let var_tag, var_size =
-      let v = Var ([], 0, [], 0, None) in
-      Obj.tag (!!! v), Obj.size (!!! v)
-
-    let check_var (a, _, _) t =
-      Obj.tag  t = var_tag  &&
-      Obj.size t = var_size &&
-      (let q = Obj.field t 0 in
-        not (Obj.is_int q) && q == (!!!a)
-      )
-
-    let var env x =
-      if check_var env (!!! x)
-      then let Var (_, i, _, _, _) = !!! x in Some i
-      else None
-
-    let cashed_val env x =
-      if check_var env (!!! x)
-      then let Var (_, _, _, s, v) = !!! x in Some (s, v)
-      else None
-
-  end
-
-module Subst :
-  sig
-    type t
-
-    val empty   : t
-
-    val of_list : (int * Obj.t * Obj.t) list -> t 
-    val split   : t -> Obj.t list * Obj.t list 
-    val walk    : Env.t -> 'a logic -> t -> 'a logic
-    val unify   : Env.t -> 'a logic -> 'a logic -> t option -> (int * Obj.t * Obj.t) list * t option
-    val show    : t -> string
-  end =
-  struct
-    module M = Map.Make (struct type t = int let compare = Pervasives.compare end)
-
-    type t = (Obj.t * Obj.t) M.t
-
-    let show m = (M.fold (fun i (_, x) s -> s ^ Printf.sprintf "%d -> %s; " i (generic_show x)) m "subst {") ^ "}"
-
-    let empty = M.empty
-
-    let of_list l = List.fold_left (fun s (i, v, t) -> M.add i (v, t) s) empty l
-
-    let split s = M.fold (fun _ (x, t) (xs, ts) -> x::xs, t::ts) s ([], []) 
-
-    let rec walk env var subst =
-      let subst_add  env var_i var subst =
-        match Env.cashed_val env var with
-        | Some (_, Some x) -> x
-        | _                -> snd (M.find var_i (!!! subst))
-      in
-      match Env.var env var with
-      | None   -> var
-      | Some i ->
-          try walk env (subst_add env i var subst) subst with Not_found -> var
-
-    let rec occurs env xi term subst =
-      let y = walk env term subst in
-      match Env.var env y with
-      | Some yi -> xi = yi
-      | None -> 
-         let wy = wrap (Obj.repr y) in
-	 match wy with
-	 | Unboxed _ -> false
-	 | Invalid n -> invalid_arg (Printf.sprintf "Invalid value in occurs check (%d)" n)
-	 | Boxed (_, s, f) ->
-            let rec inner i =
-              if i >= s then false
-	      else occurs env xi (!!!(f i)) subst || inner (i+1)
-	    in
-	    inner 0
-
-    let unify env x y subst =
-      let rec unify x y (delta, subst) = 
-        let extend xi x term delta subst =
-          if occurs env xi term subst then raise Occurs_check
-          else 
-            let set_cashed_val var value = Obj.set_field (!!! var) 4 (!!! (Some value)) in
-            let new_subst = match Env.cashed_val env x with
-              | Some (scope, _) when scope = Env.scope env -> set_cashed_val x term; subst 
-              | _ -> !!! (M.add xi (!!!x, term) (!!! subst))
-            in (xi, !!!x, !!!term)::delta, Some new_subst
-        in
-        match subst with
-        | None -> delta, None
-        | (Some subst) as s ->
-            let x, y = walk env x subst, walk env y subst in
-            match Env.var env x, Env.var env y with
-            | Some xi, Some yi -> if xi = yi then delta, s else extend xi x y delta subst 
-            | Some xi, _       -> extend xi x y delta subst 
-	    | _      , Some yi -> extend yi y x delta subst 
-	    | _ ->
-	        let wx, wy = wrap (Obj.repr x), wrap (Obj.repr y) in
-                (match wx, wy with
-                 | Unboxed vx, Unboxed vy -> if vx = vy then delta, s else delta, None
-                 | Boxed (tx, sx, fx), Boxed (ty, sy, fy) ->
-                    if tx = ty && sx = sy
-	  	    then
-		      let rec inner i (delta, subst) = 
-			match subst with
-                        | None -> delta, None
-                        | Some _ ->
-  	                   if i < sx
-		           then inner (i+1) (unify (!!!(fx i)) (!!!(fy i)) (delta, subst))
-		           else delta, subst
-                      in
-		      inner 0 (delta, s)
-                    else delta, None
-	         | Invalid n, _
-                 | _, Invalid n -> invalid_arg (Printf.sprintf "Invalid values for unification (%d)" n)
-	         | _ -> delta, None
-	        )
-      in
-      unify x y ([], subst)
-
-  end
-
-module State =
-  struct  
-    type t = Env.t * Subst.t * Subst.t list
-    let empty () = (Env.empty (), Subst.empty, [])
-    let env   (env, _, _) = env
-    let show  (env, subst, constr) = Printf.sprintf "st {%s, %s}" (Subst.show subst) (GT.show(GT.list) Subst.show constr)
-    
-    let inc_scope (e, s, cs) = (Env.inc_scope e, s, cs)
-  end
-
-type goal = State.t -> State.t Stream.t
-
-let call_fresh f (env, subst, constr) =
-  let x, env' = Env.fresh env in
-  f x (env', subst, constr)
-
-exception Disequality_violated
-
-let (===) x y (env, subst, constr) =
-  try
-    let prefix, subst' = Subst.unify env x y (Some subst) in
-    begin match subst' with
-    | None -> Stream.nil
-    | Some s -> 
-        try
-          (* TODO: only apply constraints with the relevant vars *)
-          let constr' =
-            List.fold_left (fun css' cs -> 
-              let x, t  = Subst.split cs in
-	      try
-                let p, s' = Subst.unify (Env.nonlocal_scope env) (!!!x) (!!!t) subst' in
-                match s' with
-	        | None -> css'
-	        | Some _ ->
-                    match p with
-	            | [] -> raise Disequality_violated
-	            | _  -> (Subst.of_list p)::css'
-	      with Occurs_check -> css'
-            ) 
-            []
-            constr
-	  in
-          Stream.cons (env, s, constr') Stream.nil
-        with Disequality_violated -> Stream.nil
-    end
-  with Occurs_check -> Stream.nil
-
-let (=/=) x y ((env, subst, constr) as st) =
-  let normalize_store prefix constr =
-    let subst  = Subst.of_list prefix in
-    let prefix = List.split (List.map (fun (_, x, t) -> (x, t)) prefix) in
-    let subsumes subst (vs, ts) = 
-      try 
-        match Subst.unify (Env.nonlocal_scope env) !!!vs !!!ts (Some subst) with
-	| [], Some _ -> true
-        | _ -> false
-      with Occurs_check -> false
-    in
-    let rec traverse = function
-    | [] -> [subst]
-    | (c::cs) as ccs -> 
-	if subsumes subst (Subst.split c)
-	then ccs
-        else if subsumes c prefix
-             then traverse cs
-             else c :: traverse cs
-    in
-    traverse constr
-  in
-  try 
-    let prefix, subst' = Subst.unify (Env.nonlocal_scope env) x y (Some subst) in
-    match subst' with
-    | None -> Stream.cons st Stream.nil
-    | Some s -> 
-        (match prefix with
-        | [] -> Stream.nil
-        | _  -> Stream.cons (env, subst, normalize_store prefix constr) Stream.nil
-        )
-  with Occurs_check -> Stream.cons st Stream.nil
-
-let conj f g st = Stream.bind (f st) g
-
-let (&&&) = conj
-
-let disj f g st = Stream.mplus (f @@ State.inc_scope st) (g @@ State.inc_scope st)
-
-let (|||) = disj 
-
-let rec (?|) = function
-| [h]  -> h
-| h::t -> h ||| ?| t
-
-let rec (?&) = function
-| [h]  -> h
-| h::t -> h &&& ?& t
-
-let conde = (?|)
-
-module Fresh =
-  struct
-
-    let succ prev f = call_fresh (fun x -> prev (f x))
- 
-    let zero  f = f 
-    let one   f = succ zero f
-    let two   f = succ one f
-    let three f = succ two f
-    let four  f = succ three f
-    let five  f = succ four f
- 
-    let q     = one
-    let qr    = two
-    let qrs   = three
-    let qrst  = four
-    let pqrst = five
-
-  end
-
-let success st = Stream.cons st Stream.nil
-let failure _  = Stream.nil
- 
-let eqo x y t =
-  conde [
-    (x === y) &&& (t === !!true);
-    (x =/= y) &&& (t === !!false);
-  ]
-
-let neqo x y t =
-  conde [
-    (x =/= y) &&& (t === !!true);
-    (x === y) &&& (t === !!false);
-  ];;
-
-@type ('a, 'l) llist = Nil | Cons of 'a * 'l with show, html, eq, compare, foldl, foldr, gmap
-@type 'a lnat = O | S of 'a with show, html, eq, compare, foldl, foldr, gmap
-
-module Bool =
-  struct
-
-    type 'a logic' = 'a logic 
-    let logic' = logic
-
-    type ground = bool
-
-    let ground = {
-      GT.gcata = ();
-      GT.plugins = 
-        object(this) 
-          method html    n   = GT.html   (GT.bool) n
-          method eq      n m = GT.eq     (GT.bool) n m
-          method compare n m = GT.compare(GT.bool) n m
-          method foldr   n   = GT.foldr  (GT.bool) n
-          method foldl   n   = GT.foldl  (GT.bool) n
-          method gmap    n   = GT.gmap   (GT.bool) n
-          method show    n   = GT.show   (GT.bool) n
-        end
-    }
-
-    type logic = bool logic'
-
-    let logic = {
-      GT.gcata = ();
-      GT.plugins = 
-        object(this) 
-          method html    n   = GT.html   (logic') (GT.html   (ground)) n
-          method eq      n m = GT.eq     (logic') (GT.eq     (ground)) n m
-          method compare n m = GT.compare(logic') (GT.compare(ground)) n m
-          method foldr   a n = GT.foldr  (logic') (GT.foldr  (ground)) a n
-          method foldl   a n = GT.foldl  (logic') (GT.foldl  (ground)) a n
-          method gmap    n   = GT.gmap   (logic') (GT.gmap   (ground)) n
-          method show    n   = GT.show   (logic') (GT.show   (ground)) n
-        end
-    }
-
-    let (!) = (!!)
-
-    let (|^) a b c =
-      conde [
-        (a === !false) &&& (b === !false) &&& (c === !true);
-        (a === !false) &&& (b === !true)  &&& (c === !true);
-        (a === !true)  &&& (b === !false) &&& (c === !true);
-        (a === !true)  &&& (b === !true)  &&& (c === !false);
-      ]
-
-    let noto' a na = (a |^ a) na
-
-    let noto a = noto' a !true
-
-    let oro a b c = 
-      Fresh.two (fun aa bb ->      
-        ((a  |^ a) aa) &&&
-        ((b  |^ b) bb) &&&
-        ((aa |^ bb) c)
-      )
-
-    let ando a b c = 
-      Fresh.one (fun ab ->
-        ((a  |^ b) ab) &&&
-        ((ab |^ ab) c)
-      )
-
-    let (&&) a b = ando a b !true
-    let (||) a b = oro  a b !true
-
-  end
-
-module Nat =
-  struct
-
-    type 'a logic' = 'a logic
-    let logic' = logic
-
-    type 'a t = 'a lnat
-
-    type ground = ground t
-
-    let ground = {
-      GT.gcata = ();
-      GT.plugins = 
-        object(this) 
-          method html    n = GT.html   (lnat) this#html    n
-          method eq      n = GT.eq     (lnat) this#eq      n
-          method compare n = GT.compare(lnat) this#compare n
-          method foldr   n = GT.foldr  (lnat) this#foldr   n
-          method foldl   n = GT.foldl  (lnat) this#foldl   n
-          method gmap    n = GT.gmap   (lnat) this#gmap    n
-          method show    n = GT.show   (lnat) this#show    n
-        end
-    }
-
-    type logic  = logic t logic'
-
-    let logic = {
-      GT.gcata = ();
-      GT.plugins = 
-        object(this) 
-          method html    n   = GT.html   (logic') (GT.html   (lnat) this#html   ) n
-          method eq      n m = GT.eq     (logic') (GT.eq     (lnat) this#eq     ) n m
-          method compare n m = GT.compare(logic') (GT.compare(lnat) this#compare) n m
-          method foldr   a n = GT.foldr  (logic') (GT.foldr  (lnat) this#foldr  ) a n
-          method foldl   a n = GT.foldl  (logic') (GT.foldl  (lnat) this#foldl  ) a n
-          method gmap    n   = GT.gmap   (logic') (GT.gmap   (lnat) this#gmap   ) n
-          method show    n   = GT.show   (logic') (GT.show   (lnat) this#show   ) n
-        end
-    }
-
-    let rec of_int n = if n <= 0 then O else S (of_int (n-1))
-    let rec to_int   = function O -> 0 | S n -> 1 + to_int n
-
-    let (!) = (!!)
-    
-    let rec inj n = ! (GT.gmap(lnat) inj n)
-
-    let prj_k k n =
-      let rec inner n =
-        GT.gmap(lnat) inner (prj_k k n)
-      in
-      inner n
-
-    let prj n = prj_k (fun _ -> raise Not_a_value) n
-
-    let rec addo x y z =
-      conde [
-        (x === !O) &&& (z === y);
-        Fresh.two (fun x' z' ->
-           (x === !(S x')) &&&
-           (z === !(S z')) &&&
-           (addo x' y z')
-        )
-      ]
-
-    let (+) = addo
-
-    let rec mulo x y z =
-      conde [
-        (x === !O) &&& (z === !O);
-        Fresh.two (fun x' z' ->
-          (x === !(S x')) &&&
-          (addo y z' z) &&&
-          (mulo x' y z')
-        )
-      ]
-
-    let ( * ) = mulo
-
-    let rec leo x y b =
-      conde [
-        (x === !O) &&& (b === !true);
-        Fresh.two (fun x' y' ->	
-          conde [
-            (x === !(S x')) &&& (y === !(S y')) &&& (leo x' y' b)           
-          ]
-        )        
-      ]
-
-    let geo x y b = leo y x b
-
-    let (<=) x y = leo x y !true
-    let (>=) x y = geo x y !true
-
-    let gto x y b = conde [(x >= y) &&& (x =/= y) &&& (b === !true)]
-    let lto x y b = gto y x b
-
-    let (>) x y = gto x y !true
-    let (<) x y = lto x y !true
-    
-  end
-
-let rec inj_nat n = 
-  if n <= 0 then inj O
-  else inj (S (inj_nat @@ n-1))
-
-let rec prj_nat n = 
-  match prj n with
-  | O   -> 0
-  | S n -> 1 + prj_nat n
-
-module List =
-  struct
-
-    include List
-
-    type 'a logic' = 'a logic
-
-    let logic' = logic
-
-    type ('a, 'l) t = ('a, 'l) llist
-
-    type 'a ground = ('a, 'a ground) t
-    type 'a logic  = ('a, 'a logic)  t logic'
-
-    let rec of_list = function [] -> Nil | x::xs -> Cons (x, of_list xs)
-    let rec to_list = function Nil -> [] | Cons (x, xs) -> x::to_list xs
-
-    let (%)  x y = !!(Cons (x, y))
-    let (%<) x y = !!(Cons (x, !!(Cons (y, !!Nil))))
-    let (!<) x   = !!(Cons (x, !!Nil))
-
-    let nil = inj Nil
-
-    let rec inj fa l = !! (GT.gmap(llist) fa (inj fa) l)
-    
-    let prj_k fa k l =
-      let rec inner l =
-        GT.gmap(llist) fa inner (prj_k k l)
-      in
-      inner l
-
-    let prj fa l = prj_k fa (fun _ -> raise Not_a_value) l
-
-    let ground = {
-      GT.gcata = ();
-      GT.plugins = 
-        object(this) 
-          method html    fa l = GT.html   (llist) fa (this#html    fa) l
-          method eq      fa l = GT.eq     (llist) fa (this#eq      fa) l
-          method compare fa l = GT.compare(llist) fa (this#compare fa) l
-          method foldr   fa l = GT.foldr  (llist) fa (this#foldr   fa) l
-          method foldl   fa l = GT.foldl  (llist) fa (this#foldl   fa) l
-          method gmap    fa l = GT.gmap   (llist) fa (this#gmap    fa) l
-          method show    fa l = "[" ^
-	    let rec inner l =
-              (GT.transform(llist) 
-                 (GT.lift fa)
-                 (GT.lift inner)
-                 (object inherit ['a,'a ground] @llist[show]
-                    method c_Nil   _ _      = ""
-                    method c_Cons  i s x xs = x.GT.fx () ^ (match xs.GT.x with Nil -> "" | _ -> "; " ^ xs.GT.fx ())
-                  end) 
-                 () 
-                 l
-              ) 
-            in inner l ^ "]"
-        end
-    }
-
-    let logic = {
-      GT.gcata = ();
-      GT.plugins = 
-        object(this) 
-          method html    fa l   = GT.html   (logic') (GT.html   (llist) fa (this#html    fa)) l
-          method eq      fa a b = GT.eq     (logic') (GT.eq     (llist) fa (this#eq      fa)) a b
-          method compare fa a b = GT.compare(logic') (GT.compare(llist) fa (this#compare fa)) a b
-          method foldr   fa a l = GT.foldr  (logic') (GT.foldr  (llist) fa (this#foldr   fa)) a l 
-          method foldl   fa a l = GT.foldl  (logic') (GT.foldl  (llist) fa (this#foldl   fa)) a l 
-          method gmap    fa l   = GT.gmap   (logic') (GT.gmap   (llist) fa (this#gmap    fa)) l 
-          method show    fa l = 
-            GT.show(logic')
-              (fun l -> "[" ^            
-                 let rec inner l =
-                   (GT.transform(llist) 
-                      (GT.lift fa)
-                      (GT.lift (GT.show(logic) inner))
-                      (object inherit ['a,'a logic] @llist[show]
-                         method c_Nil   _ _      = ""
-                         method c_Cons  i s x xs = x.GT.fx () ^ (match xs.GT.x with Value Nil -> "" | _ -> "; " ^ xs.GT.fx ())
-                       end) 
-                      () 
-                      l
-                   ) 
-		 in inner l ^ "]"
-              ) 
-              l
-        end
-    }
-
-    let (!) = (!!)
-
-    let rec foldro f a xs r =
-      conde [
-        (xs === !Nil) &&& (a === r);
-        Fresh.three (
-          fun h t a'->
-            (xs === h % t) &&&
-            (f h a' r) &&&
-            (foldro f a t a')
-        )
-      ]
-
-    let rec mapo f xs ys =
-      conde [
-        (xs === !Nil) &&& (ys === !Nil);
-        Fresh.two (
-          fun z zs ->
-            (xs === z % zs) &&&
-            (Fresh.two (
-               fun a1 a2 ->
-                 (f z a1) &&&
-                 (mapo f zs a2) &&&
-                 (ys === a1 % a2)
-            ))
-        )
-      ]
-
-    let filtero p xs ys =
-      let folder x a a' =
-        conde [
-          (p x !true) &&& (x % a === a');
-          (p x !false) &&& (a === a')
-        ]
-      in
-      foldro folder !Nil xs ys
-
-    let rec lookupo p xs mx =
-      conde [
-        (xs === !Nil) &&& (mx === !None);
-        Fresh.two (
-          fun h t ->
-             (h % t === xs) &&&
-             (conde [
-                (p h !true) &&& (mx === !(Some h));
-                (p h !false) &&& (lookupo p t mx)
-             ])
-        )
-      ]
-
-    let anyo = foldro Bool.oro !false
-
-    let allo = foldro Bool.ando !true
-
-    let rec lengtho l n =
-      conde [
-        (l === !Nil) &&& (n === !O);
-        Fresh.three (fun x xs n' ->
-          (l === x % xs)  &&& 
-          (n === !(S n')) &&&
-          (lengtho xs n')
-        )
-      ]
-	
-    let rec appendo a b ab =
-      conde [
-        (a === !Nil) &&& (b === ab);
-        Fresh.three (fun h t ab' ->
-  	  (a === h%t) &&&
-	  (h%ab' === ab) &&&
-	  (appendo t b ab') 
-        )   
-      ]
-  
-    let rec reverso a b = 
-      conde [
-        (a === !Nil) &&& (b === !Nil);
-        Fresh.three (fun h t a' ->
-	  (a === h%t) &&&
-	  (appendo a' !<h b) &&&
-	  (reverso t a')
-        )
-      ]
-
-    let rec membero l a =
-      Fresh.two (fun x xs ->
-        (l === x % xs) &&&
-        (conde [
-           x === a;
-           (x =/= a) &&& (membero xs a)
-         ])
-      )
-  end
-
-let rec inj_list = function
-| []    -> inj Nil
-| x::xs -> inj (Cons (inj x, inj_list xs))
-
-let rec prj_list l =
-  match prj l with
-  | Nil -> []
-  | Cons (x, xs) -> prj x :: prj_list xs
-
-let (%)  = List.(%)
-let (%<) = List.(%<)
-let (!<) = List.(!<)
-let nil  = List.nil
-
-let rec inj_nat_list = function
-| []    -> !!Nil
-| x::xs -> inj_nat x % inj_nat_list xs
-
-let rec prj_nat_list l =
-  match prj l with
-  | Nil -> []
-  | Cons (x, xs) -> prj_nat x :: prj_nat_list xs
-
-let rec refine : State.t -> 'a logic -> 'a logic = fun ((e, s, c) as st) x ->  
-  let rec walk' recursive env var subst =
-    let var = Subst.walk env var subst in
-    match Env.var env var with
-    | None ->
-        (match wrap (Obj.repr var) with
-         | Unboxed _ -> !!!var
-         | Boxed (t, s, f) ->
-            let var = Obj.dup (Obj.repr var) in
-            let sf =
-              if t = Obj.double_array_tag
-              then !!! Obj.set_double_field
-              else Obj.set_field
-            in
-            for i = 0 to s - 1 do
-              sf var i (!!!(walk' true env (!!!(f i)) subst))
-           done;
-           !!!var
-         | Invalid n -> invalid_arg (Printf.sprintf "Invalid value for reconstruction (%d)" n)
-        )
-    | Some i when recursive ->        
-        (match var with
-         | Var (a, i, _, s, v) -> 
-            let cs = 
-	      List.fold_left 
-		(fun acc s -> 
-		   match walk' false env (!!!var) s with
-		   | Var (_, j, _, _, _) when i = j -> acc
-		   | t -> (refine st t) :: acc
-		)	
-		[]
-		c
-	    in
-	    Var (a, i, cs, s, v)
-        )
-    | _ -> var
-  in
-  walk' true e (!!!x) s
-
-module ExtractDeepest = 
-  struct
-    let ext2 x = x 
-
-    let succ prev (a, z) =
-      let foo, base = prev z in
-      ((a, foo), base)
-  end
-
-module ApplyTuple = 
-  struct
-    let one arg x = x arg
-
-    let succ prev = fun arg (x, y) -> (x arg, prev arg y)
-  end
-
-module ApplyLatest = 
-  struct
-    let two = (ApplyTuple.one, ExtractDeepest.ext2)
-
-    let apply (appf, extf) tup =
-      let x, base = extf tup in
-      appf base x
-
-    let succ (appf, extf) = (ApplyTuple.succ appf, ExtractDeepest.succ extf) 
-  end
-
-module Uncurry = 
-  struct
-    let succ k f (x,y) = k (f x) y
-  end
-
-type 'a refiner = State.t Stream.t -> 'a logic Stream.t
-
-let refiner : 'a logic -> 'a refiner = fun x ans ->
-  Stream.map (fun st -> refine st x) ans
-
-module LogicAdder = 
-  struct
-    let zero f = f
- 
-    let succ (prev: 'a -> State.t -> 'b) (f: 'c logic -> 'a) : State.t -> 'c refiner * 'b =
-      call_fresh (fun logic st -> (refiner logic, prev (f logic) st))
-  end
-
-let one () = (fun x -> LogicAdder.(succ zero) x), (@@), ApplyLatest.two
-
-let succ n () = 
-  let adder, currier, app = n () in
-  (LogicAdder.succ adder, Uncurry.succ currier, ApplyLatest.succ app)
-
-let two   () = succ one   ()
-let three () = succ two   ()
-let four  () = succ three ()
-let five  () = succ four  ()
-
-let q     = one
-let qr    = two
-let qrs   = three
-let qrst  = four
-let pqrst = five
-
-let run n goalish f =
-  let adder, currier, app_num = n () in
-  let run f = f (State.empty ()) in
-  run (adder goalish) |> ApplyLatest.apply app_num |> (currier f)
-=======
-module Std = MiniKanrenStd
->>>>>>> 149ef759
+module Std = MiniKanrenStd